/* This file is part of IPAM Web.
 *
 * Copyright (c) Alexander Haase <ahaase@alexhaase.de>
 *
 * This project is licensed under the MIT License. For the full copyright and
 * license information, please view the LICENSE file that was distributed with
 * this source code.
 */

// ============
// Dependencies
// ============

@import "bootstrap";

$fa-font-path: "webfonts";
@import "@fortawesome/fontawesome-free/scss/fontawesome.scss";
@import "@fortawesome/fontawesome-free/scss/solid.scss";


// ======
// Custom
// ======

@import "footer";
@import "spinner";
<<<<<<< HEAD
@import "stretchbox";
@import "table";
=======
>>>>>>> dec78320


// ========
// Darkmode
// ========
//
// NOTE: Needs to be the last include, as it overwrites classes previously
//       configured with values applied in dark mode.
@import "darkmode";<|MERGE_RESOLUTION|>--- conflicted
+++ resolved
@@ -24,11 +24,7 @@
 
 @import "footer";
 @import "spinner";
-<<<<<<< HEAD
 @import "stretchbox";
-@import "table";
-=======
->>>>>>> dec78320
 
 
 // ========
