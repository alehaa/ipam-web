--- conflicted
+++ resolved
@@ -44,7 +44,6 @@
   }
 
   /**
-<<<<<<< HEAD
    * Generate a link for accessing a specific @p resource.
    *
    *
@@ -56,19 +55,6 @@
   static toResourceUrl(url, resource)
   {
     return url + '?q=' + String(resource).replace(/ /g, '');
-=======
-   * Generate a link for a given query @p value.
-   *
-   *
-   * @param link The base link for the resource.
-   * @param value Query value to be accessed.
-   *
-   * @returns The final and callable link.
-   */
-  static toLink(link, value)
-  {
-    return link + '?q=' + String(value).replace(/ /g, '');
->>>>>>> dec78320
   }
 
   /**
@@ -91,11 +77,7 @@
     if ('link' in dom.dataset)
     {
       var a = document.createElement('a');
-<<<<<<< HEAD
       a.href = this.toResourceUrl(dom.dataset.link, value);
-=======
-      a.href = this.toLink(dom.dataset.link, value);
->>>>>>> dec78320
       a.innerHTML = value;
       dom.appendChild(a);
       return;
@@ -313,7 +295,9 @@
 
       /* As each row of the table should link to the related resource, an URL
        * will be generated and its onclick event will be set for redirecting. */
-      let lnk = this.toLink(dom.dataset.link, item[dom.dataset.linkField]);
+      let lnk = this.toResourceUrl(
+        dom.dataset.link,
+        item[dom.dataset.linkField]);
       r.onclick = function() { document.location = lnk; }
     });
   }
